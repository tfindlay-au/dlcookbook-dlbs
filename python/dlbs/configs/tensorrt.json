{
  "parameters": {
    "tensorrt.launcher": {
      "val": "${DLBS_ROOT}/scripts/launchers/tensorrt.sh",
      "type": "str",
      "desc": "Path to script that launches TensorRT benchmarks."
    },
    "tensorrt.env": {
      "val": "${runtime.EXPORT_CUDA_CACHE_PATH}",
      "type": "str",
      "desc": "Environmental variables to set for TensorRT benchmarks."
    },
<<<<<<< HEAD
    "tensorrt.cache": { 
      "val": "${HOME}/.tensorrt_cache",
      "type": "str",
      "desc": [
        "A path to store calibration caches for TensorRT when running in INT8 inference regime.",
        "If empty, no cache will be used and calibration will be done with every benchmark what's",
        "not desireable for models that's input size is large. The advice is to run quick runs for",
        "every model with this path set what will result in cache being populated. Then run real benchmarks",
        "and provide same cache path."
      ]
    },
    "tensorrt.args": { 
=======
    "tensorrt.args": {
>>>>>>> d5e93a6e
      "val": [
        "--model ${exp.model}",
        "--model_file ${tensorrt.model_dir}/${tensorrt.model_file}",
        "--batch_size ${exp.replica_batch}",
        "--dtype ${exp.dtype}",
        "--num_warmup_batches ${exp.num_warmup_batches}",
        "--num_batches ${exp.num_batches}",
        "$('--profile' if ${tensorrt.profile} is True else '')$",
        "--input ${tensorrt.input}",
        "--output ${tensorrt.output}",
        "--cache $('' if '${tensorrt.cache}' == '' else '${tensorrt.cache}' if ${exp.docker} is False else '/workspace/tensorrt_cache')$"
      ],
      "type": "str",
      "desc": "Command line arguments that launcher uses to launch TensorRT."
    },
    "tensorrt.model_file": {
      "val": "${exp.id}.model.prototxt",
      "type": "str",
      "desc": "Caffe's prototxt inference (deploy) model file."
    },
    "tensorrt.model_dir": {
      "val": "$('${DLBS_ROOT}/models/${exp.model}' if ${exp.docker} is False else '/workspace/model')$",
      "type": "str",
      "desc": "Directory where Caffe's model file is located. Different for host/docker benchmarks."
    },
    "tensorrt.docker_image": {
      "val": "hpe/tensorrt:cuda8-cudnn5",
      "type": "str",
      "desc": "The name of a docker image to use for TensorRT."
    },
    "tensorrt.docker_args": {
      "val": [
        "-i",
        "--security-opt seccomp=unconfined",
        "--pid=host",
        "--volume=${DLBS_ROOT}/models/${exp.model}:/workspace/model",
        "$('--volume=${runtime.cuda_cache}:/workspace/cuda_cache' if '${runtime.cuda_cache}' else '')$",
        "$('--volume=${tensorrt.cache}:/workspace/tensorrt_cache' if '${tensorrt.cache}' != '' else '')$",
        "$('--volume=${monitor.pid_folder}:/workspace/tmp' if ${monitor.frequency} > 0 else '')$",
        "${exp.docker_args}",
        "${tensorrt.docker_image}"
      ],
      "type": "str",
      "desc": "In case if containerized benchmarks, this are the docker parameters."
    },
    "tensorrt.profile": {
      "val": false,
      "type": "bool",
      "desc": "If true, per layer statistics are measured."
    },
    "tensorrt.input": {
      "val": "data",
      "type": "str",
      "desc": "Name of an input data tensor (data)"
    },
    "tensorrt.output": {
      "val": "prob",
      "type": "str",
      "desc": "Name of an output tensor (prob)"
    },
    "tensorrt.host_path": {
      "val": "${DLBS_ROOT}/src/tensorrt/build",
      "type": "str",
      "desc": "Path to a tensorrt executable in case of bare metal run."
    },
    "tensorrt.host_libpath": {
      "val": "",
      "type": "str",
      "desc": "Basically, it's a LD_LIBRARY_PATH for TensorRT in case of a bare metal run (should be empty)."
    }
  },
  "tensorrt.data_dir": {
    "val": "",
    "type": "str",
    "desc": [
      "*** This parameter is not used since TensorRT backend does not support real data. ***",
      "*** It is here for compatibility reasons with exp.data_dir ***"
    ]
  },
  "extensions": [
    {
      "condition":{ "exp.framework": "tensorrt" },
      "parameters": {
        "exp.framework_title": "TensorRT",
        "exp.status": "$('disabled' if ('${exp.phase}'=='training') or ('${exp.device_type}'=='cpu') or (${exp.num_local_gpus}>1) else 'ok')$"
      }
    },
    {
      "condition":{ "exp.framework": "tensorrt", "exp.env": "host" },
      "parameters": { "tensorrt.env": [
        "PATH=$('${tensorrt.host_path}:\\$PATH'.strip(' \t:'))$",
        "LD_LIBRARY_PATH=$('${tensorrt.host_libpath}:\\$LD_LIBRARY_PATH'.strip(' \t:'))$",
        "${runtime.EXPORT_CUDA_CACHE_PATH}"
      ]}
    }
  ]
}<|MERGE_RESOLUTION|>--- conflicted
+++ resolved
@@ -10,7 +10,6 @@
       "type": "str",
       "desc": "Environmental variables to set for TensorRT benchmarks."
     },
-<<<<<<< HEAD
     "tensorrt.cache": { 
       "val": "${HOME}/.tensorrt_cache",
       "type": "str",
@@ -22,10 +21,7 @@
         "and provide same cache path."
       ]
     },
-    "tensorrt.args": { 
-=======
     "tensorrt.args": {
->>>>>>> d5e93a6e
       "val": [
         "--model ${exp.model}",
         "--model_file ${tensorrt.model_dir}/${tensorrt.model_file}",
@@ -66,7 +62,7 @@
         "$('--volume=${tensorrt.cache}:/workspace/tensorrt_cache' if '${tensorrt.cache}' != '' else '')$",
         "$('--volume=${monitor.pid_folder}:/workspace/tmp' if ${monitor.frequency} > 0 else '')$",
         "${exp.docker_args}",
-        "${tensorrt.docker_image}"
+        "${exp.docker_image}"
       ],
       "type": "str",
       "desc": "In case if containerized benchmarks, this are the docker parameters."
